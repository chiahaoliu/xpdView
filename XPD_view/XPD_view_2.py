"""
This file will contain the code that makes the XPD view GUI
"""

from PyQt4 import QtGui, QtCore
import os
import sys
import numpy as np
from Tif_File_Finder import TifFileFinder
from matplotlib.backends.backend_qt4agg import FigureCanvasQTAgg as FigureCanvas
from matplotlib.backends.backend_qt4agg import NavigationToolbar2QT as NavigationToolBar
from plot_analysis import reducedRepPlot
import matplotlib.pyplot as plt
from xray_vision.messenger.mpl.cross_section_2d import CrossSection2DMessenger


def data_gen(length):
    # This will generate circular looking data
    x_length = 100
    y_length = 100
    data = []
    keys = []
    for idx in range(length):
        array_style = np.zeros((x_length, y_length))
        keys.append(str(idx))
        for x in range(x_length):
            for y in range(y_length):
                height = idx + 1
                if x == int(x_length/2) and y == int(y_length/2):
                    array_style[x][y] = 0
                else:
                    array_style[x][y] = height/np.sqrt((x-int(x_length/2))**2+(y-int(y_length/2))**2)
        data.append(array_style)
    return data, keys


class Display2(QtGui.QMainWindow):

    def __init__(self):
        # This is just setting up some of the beginning variables
        QtGui.QMainWindow.__init__(self)
        self.setWindowTitle('XPD View')
        self.analysis_type = None
        self.file_path = None
<<<<<<< HEAD
        data_list, self.key_list = data_gen(1)
        self.analysis_list = ["min", "max", "mean", "Standard Deviation", "Total Intensity"]
=======
        # self.key_list = ['Home']
        data_list, self.key_list = data_gen(1)
        #self.analysis_list = ["min", "max", "mean", "Standard Deviation", "Total Intensity"]
>>>>>>> 794c93c0
        self.Tif = TifFileFinder()

        # These commands initialize the 2D cross section widget to draw itself
        self.messenger = CrossSection2DMessenger(data_list=data_list,
                                                 key_list=self.key_list)
        self.ctrls = self.messenger._ctrl_widget
        self.ctrls.set_image_intensity_behavior('full range')
        self.messenger.sl_update_image(0)
        self.data_dict = self.messenger._view._data_dict

        # This makes the layout for the main window
        self.frame = QtGui.QFrame()
        self.main_layout = QtGui.QVBoxLayout()
        self.frame.setLayout(self.main_layout)
        self.setCentralWidget(self.frame)
        self.display = self.messenger._display
        # This makes the first layer for the
        self.display_box_1 = QtGui.QHBoxLayout()
        self.display_box_1.addWidget(self.display)
        self.display_box_2 = QtGui.QHBoxLayout()
        self.tools_box = QtGui.QHBoxLayout()
        self.main_layout.addLayout(self.display_box_1)
        self.main_layout.addLayout(self.display_box_2)
        self.main_layout.addLayout(self.tools_box)

        # These methods will set up the menu bars and the tool bars
        self.name_label = QtGui.QLabel()
        self.set_up_tool_bar()
        self.set_up_menu_bar()

        self.rpp = None
        self.r_rep_widget()

    def r_rep_widget(self):
        figure = plt.figure()
        canvas = FigureCanvas(figure)
        FigureCanvas.setSizePolicy(canvas, QtGui.QSizePolicy.Expanding, QtGui.QSizePolicy.Expanding)
        FigureCanvas.updateGeometry(canvas)
        canvas.setMinimumWidth(400)
        self.rpp = reducedRepPlot(self.data_dict, self.key_list, 0, 100, 0, 100, "min", figure, canvas)
        toolbar = NavigationToolBar(canvas, self)
        layout = QtGui.QVBoxLayout()
        layout.addWidget(toolbar)
        layout.addWidget(canvas)
        self.display_box_1.addStretch()
        self.display_box_1.addLayout(layout)

    def set_up_menu_bar(self):
        # set path option
        setpath = QtGui.QAction("&Set Directory", self)
        setpath.setShortcut("Ctrl+O")
        setpath.setStatusTip("Set image directory")
        setpath.triggered.connect(self.set_path)

        # sets up menu refresh option
        refresh_path = QtGui.QAction('&Refresh', self)
        refresh_path.setShortcut('Ctrl+R')
        refresh_path.triggered.connect(self.refresh)

        plt_action = QtGui.QAction("&Plot", self)
        plt_action.setShortcut("Ctrl+P")
        plt_action.triggered.connect(self.set_graph_settings)

        # This sets up all of the menu widgets that are used in the GUI
        mainmenu = self.menuBar()
        filemenu = mainmenu.addMenu("&File")
        graph_menu = mainmenu.addMenu('&Reduced Representation')
        filemenu.addAction(setpath)
        filemenu.addAction(refresh_path)
        graph_menu.addAction(plt_action)

    def set_analysis_type(self, i):
        self.analysis_type = list(self.rpp.func_dict.keys())[i]

    def plot_analysis(self, x_min, x_max, y_min, y_max):
        try:
            self.rpp.x_start = x_min
            self.rpp.x_stop = x_max
            self.rpp.y_start = y_min
            self.rpp.y_stop = y_max
            self.rpp.selection = self.analysis_type
            self.rpp.analyze()
            self.rpp.show()
        except NotADirectoryError:
            print("exception excepted")
            err_msg_file = QtGui.QMessageBox()
            err_msg_file.setIcon(QtGui.QMessageBox.Critical)
            err_msg_file.setWindowTitle("Error")
            err_msg_file.setText("You did not specify a file path.")
            err_msg_file.setInformativeText("click open to set the file path")
            err_msg_file.setStandardButtons(QtGui.QMessageBox.Open)
            err_msg_file.buttonClicked.connect(self.set_path)
            err_msg_file.exec_()
        except AssertionError:
            err_msg_analysis = QtGui.QMessageBox()
            err_msg_analysis.setIcon(QtGui.QMessageBox.Critical)
            err_msg_analysis.setWindowTitle("Error")
            err_msg_analysis.setText("The limits are incorrect")
            err_msg_analysis.setInformativeText("x_min must be less than x_max \n y_min must be greater than y_max")
            err_msg_analysis.setStandardButtons(QtGui.QMessageBox.Close)
            # err_msg_analysis.buttonClicked.connect(self.set_path)
            err_msg_analysis.exec_()

    def set_graph_settings(self):
        menu = QtGui.QDialog(self)
        menu.setWindowTitle("Reduced Representation Settings")
        menu.setWindowModality(QtCore.Qt.ApplicationModal)
        vbox = QtGui.QVBoxLayout()
        hbox_lim_labels = QtGui.QHBoxLayout()
        hbox_lim_widgets = QtGui.QHBoxLayout()

        # creating qt widgets
        analysis_selector = QtGui.QComboBox(menu)
        analysis_selector.addItems(list(self.rpp.func_dict.keys()))

        print(self.messenger._fig.axes[0].get_xlim())
        print(self.messenger._fig.axes[0].get_ylim())

        a_selector_label = QtGui.QLabel()
        x_min_label = QtGui.QLabel()
        x_max_label = QtGui.QLabel()
        y_min_label = QtGui.QLabel()
        y_max_label = QtGui.QLabel()

        a_selector_label.setText("Analysis Type")
        x_min_label.setText("x min")
        x_max_label.setText("x max")
        y_min_label.setText("y min")
        y_max_label.setText("y max")

        x_min, x_max = self.messenger._fig.axes[0].get_xlim()
        x_lim_min = QtGui.QSpinBox()
        x_lim_min.setMinimum(0)
        x_lim_min.setMaximum(2048)
        x_lim_min.setValue(int(x_min))

        x_lim_max = QtGui.QSpinBox()
        x_lim_max.setMinimum(0)
        x_lim_max.setMaximum(2048)
        x_lim_max.setValue(int(x_max))

        y_min, y_max = self.messenger._fig.axes[0].get_ylim()
        y_lim_min = QtGui.QSpinBox()
        y_lim_min.setMinimum(0)
        y_lim_min.setMaximum(10000)
        y_lim_min.setValue(int(y_min))

        y_lim_max = QtGui.QSpinBox()
        y_lim_max.setMinimum(0)
        y_lim_max.setMaximum(10000)
        y_lim_max.setValue(int(y_max))

        plt_btn = QtGui.QPushButton()
        plt_btn.setText("Plot")
        plt_btn.clicked.connect(menu.close)
        plt_btn.clicked.connect(lambda: self.set_analysis_type(analysis_selector.currentIndex()))
        plt_btn.clicked.connect(lambda: self.plot_analysis(x_lim_min.value(), x_lim_max.value(),
                                                           y_lim_min.value(), y_lim_max.value()))

        # defining layout
        vbox.addStretch()
        vbox.addWidget(a_selector_label)
        vbox.addStretch()
        vbox.addWidget(analysis_selector)
        vbox.addStretch()
        # defining label horizontal layout
        hbox_lim_labels.addStretch()
        hbox_lim_labels.addWidget(x_min_label)
        hbox_lim_labels.addStretch()
        hbox_lim_labels.addWidget(x_max_label)
        hbox_lim_labels.addStretch()
        hbox_lim_labels.addWidget(y_min_label)
        hbox_lim_labels.addStretch()
        hbox_lim_labels.addWidget(y_max_label)
        hbox_lim_labels.setAlignment(QtCore.Qt.AlignLeft)

        vbox.addLayout(hbox_lim_labels)
        vbox.addStretch()

        # defining widget horizontal layout
        hbox_lim_widgets.addStretch()
        hbox_lim_widgets.addWidget(x_lim_min)
        hbox_lim_widgets.addStretch()
        hbox_lim_widgets.addWidget(x_lim_max)
        hbox_lim_widgets.addStretch()
        hbox_lim_widgets.addWidget(y_lim_min)
        hbox_lim_widgets.addStretch()
        hbox_lim_widgets.addWidget(y_lim_max)
        hbox_lim_widgets.setAlignment(QtCore.Qt.AlignLeft)

        vbox.addLayout(hbox_lim_widgets)
        vbox.addStretch()
        vbox.addWidget(plt_btn)

        menu.setLayout(vbox)
        menu.show()
        menu.exec_()

    def set_up_tool_bar(self):
        # All these commands will extract the desired widgets from x-ray_vision for our purposes
        self.tools_box.addWidget(self.ctrls._slider_img)
        self.tools_box.addWidget(self.ctrls._spin_img)
        self.tools_box.addWidget(self.ctrls._cm_cb)
        self.tools_box.addWidget(self.ctrls._cmbbox_intensity_behavior)
        min_label = QtGui.QLabel()
        min_label.setText('Int Min')
        self.tools_box.addWidget(min_label)
        self.tools_box.addWidget(self.ctrls._spin_min)
        max_label = QtGui.QLabel()
        max_label.setText('Int Max')
        self.tools_box.addWidget(max_label)
        self.tools_box.addWidget(self.ctrls._spin_max)

        # This makes the Label that is used to display the current key name
        self.name_label.setText('Current File: '+self.key_list[0])
        self.tools_box.addWidget(self.name_label)
        # This makes sure that the display is updated when the image is changed
        self.ctrls._spin_img.valueChanged.connect(self.change_display_name)

        # This makes the refresh button
        refresh = QtGui.QPushButton('Refresh', self)
        refresh.clicked.connect(self.refresh)
        self.tools_box.addWidget(refresh)

    def set_path(self):
        popup = QtGui.QFileDialog()
        self.file_path = str(popup.getExistingDirectory())
        self.Tif._directory_name = self.file_path
        self.Tif.get_file_list()
        if len(self.Tif.pic_list) == 0:
            print('No .tif files in directory')
        else:
            x = self.key_list[0]
            if x == 'Home' or x == '0':
                del self.data_dict[self.key_list[0]]
                self.key_list.remove(x)
                self.update_data(self.Tif.pic_list, self.Tif.file_list)
            else:
                self.update_data(self.Tif.pic_list, self.Tif.file_list)

    def refresh(self):
        new_file_names, new_data = self.Tif.get_new_files()
        if len(new_file_names) == 0:
            print("No new .tif files found")
        else:
            self.update_data(new_data, new_file_names)
            print(self.rpp.is_Plotted)
            if self.rpp.is_Plotted:
                self.rpp.show(new_data=new_data)

    def update_data(self, data_list, file_list):
        # This method updates the data in the image display taking in some new data list and some other
        # list that is normally the list of File names. The other list is represented as the new key names.
        old_length = len(self.key_list)
        for file in file_list:
            self.key_list.append(file)
        for i in range(old_length, len(self.key_list)):
            self.data_dict[self.key_list[i]] = data_list[i - old_length]
        self.ctrls._slider_img.setMaximum(len(self.key_list) - 1)
        self.ctrls._spin_img.setMaximum(len(self.key_list) - 1)

    def change_display_name(self, index_val):
        # This is how the display updates the current name displayed
        self.name_label.setText("Current: " + self.key_list[index_val])


def main():
    app = QtGui.QApplication(sys.argv)
    viewer = Display2()
    viewer.show()
    sys.exit(app.exec_())

if __name__ == "__main__":
    main()<|MERGE_RESOLUTION|>--- conflicted
+++ resolved
@@ -42,14 +42,7 @@
         self.setWindowTitle('XPD View')
         self.analysis_type = None
         self.file_path = None
-<<<<<<< HEAD
         data_list, self.key_list = data_gen(1)
-        self.analysis_list = ["min", "max", "mean", "Standard Deviation", "Total Intensity"]
-=======
-        # self.key_list = ['Home']
-        data_list, self.key_list = data_gen(1)
-        #self.analysis_list = ["min", "max", "mean", "Standard Deviation", "Total Intensity"]
->>>>>>> 794c93c0
         self.Tif = TifFileFinder()
 
         # These commands initialize the 2D cross section widget to draw itself
